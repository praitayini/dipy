--- conflicted
+++ resolved
@@ -139,22 +139,28 @@
         exclude_map = np.copy(csf_map)
         return klass(include_map, exclude_map, **kw)
 
-    @cython.boundscheck(False)
-    @cython.wraparound(False)
-    @cython.initializedcheck(False)
     cpdef double get_exclude(self, double[::1] point):
-        exclude_err = _trilinear_interpolate_c_4d(self.exclude_map[..., None],
-                                                  point, self.interp_out_view)
+        if point.shape[0] != 3:
+            raise ValueError("Point has wrong shape")
+
+        return self.get_exclude_c(&point[0])
+
+    cdef double get_exclude_c(self, double* point):
+        exclude_err = trilinear_interpolate4d_c(self.exclude_map[..., None],
+                                                point, self.interp_out_view)
         if exclude_err == -1:
             return 0
         return self.interp_out_view[0]
 
-    @cython.boundscheck(False)
-    @cython.wraparound(False)
-    @cython.initializedcheck(False)
     cpdef double get_include(self, double[::1] point):
-        exclude_err = _trilinear_interpolate_c_4d(self.include_map[..., None],
-                                                  point, self.interp_out_view)
+        if point.shape[0] != 3:
+            raise ValueError("Point has wrong shape")
+
+        return self.get_include_c(&point[0])
+
+    cdef double get_include_c(self, double* point):
+        exclude_err = trilinear_interpolate4d_c(self.include_map[..., None],
+                                                point, self.interp_out_view)
         if exclude_err == -1:
             return 0
         return self.interp_out_view[0]
@@ -180,19 +186,12 @@
     information." NeuroImage, 63(3), 1924–1938, 2012.
     """
 
-<<<<<<< HEAD
     def __cinit__(self, include_map, exclude_map):
         self.interp_out_view = self.interp_out_double
         self.include_map = np.asarray(include_map, 'float64')
         self.exclude_map = np.asarray(exclude_map, 'float64')
 
     cdef TissueClass check_point_c(self, double* point):
-=======
-    @cython.boundscheck(False)
-    @cython.wraparound(False)
-    @cython.initializedcheck(False)
-    cpdef TissueClass check_point(self, double[::1] point) except PYERROR:
->>>>>>> 0e4b8ad7
         cdef:
             double include_result, exclude_result
             int include_err, exclude_err
@@ -254,20 +253,17 @@
         self.average_voxel_size = average_voxel_size
         self.correction_factor = step_size / average_voxel_size
 
-    @cython.boundscheck(False)
-    @cython.wraparound(False)
-    @cython.initializedcheck(False)
-    cpdef TissueClass check_point(self, double[::1] point) except PYERROR:
+    cdef TissueClass check_point_c(self, double* point):
         cdef:
             double include_result, exclude_result
             int include_err, exclude_err
 
-        include_err = _trilinear_interpolate_c_4d(self.include_map[..., None],
-                                                  point, self.interp_out_view)
+        include_err = trilinear_interpolate4d_c(self.include_map[..., None],
+                                                point, self.interp_out_view)
         include_result = self.interp_out_view[0]
 
-        exclude_err = _trilinear_interpolate_c_4d(self.exclude_map[..., None],
-                                                  point, self.interp_out_view)
+        exclude_err = trilinear_interpolate4d_c(self.exclude_map[..., None],
+                                                point, self.interp_out_view)
         exclude_result = self.interp_out_view[0]
 
         if include_err == -1 or exclude_err == -1:

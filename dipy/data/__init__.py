--- conflicted
+++ resolved
@@ -48,11 +48,8 @@
                                get_two_hcp842_bundles,
                                fetch_bundle_fa_hcp,
                                fetch_gold_standard_io,
-<<<<<<< HEAD
-                               fetch_resdnn_weights)
-=======
+                               fetch_resdnn_weights,
                                read_qte_lte_pte)
->>>>>>> 120fe8fb
 
 from ..utils.arrfuncs import as_native_array
 from dipy.io.image import load_nifti
